--- conflicted
+++ resolved
@@ -900,49 +900,8 @@
 	TargetRectangle const targetRc = ConvertEFBRectangle(rc);
 	glScissor(targetRc.left, targetRc.bottom, targetRc.GetWidth(), targetRc.GetHeight());
 
-<<<<<<< HEAD
-	// Update viewport for clearing the picture
-	TargetRectangle targetRc = ConvertEFBRectangle(rc);
-	glViewport(targetRc.left, targetRc.bottom, targetRc.GetWidth(), targetRc.GetHeight());
-	glDepthRange(0.0, (float)(z & 0xFFFFFF) / float(0xFFFFFF));
-
-	GLfloat vtx1[] = {
-		-1, -1,  1,
-		-1, 1, 1,
-		1, 1, 1,
-		1, -1, 1
-	};
-	GLfloat col1[] = { // This looks terrible
-		(float)((color >> 16) & 0xFF) / 255.0f,
-		(float)((color >> 8) & 0xFF) / 255.0f,
-		(float)(color & 0xFF) / 255.0f,
-		(float)((color >> 24) & 0xFF) / 255.0f,
-
-		(float)((color >> 16) & 0xFF) / 255.0f,
-		(float)((color >> 8) & 0xFF) / 255.0f,
-		(float)(color & 0xFF) / 255.0f,
-		(float)((color >> 24) & 0xFF) / 255.0f,
-
-		(float)((color >> 16) & 0xFF) / 255.0f,
-		(float)((color >> 8) & 0xFF) / 255.0f,
-		(float)(color & 0xFF) / 255.0f,
-		(float)((color >> 24) & 0xFF) / 255.0f,
-
-		(float)((color >> 16) & 0xFF) / 255.0f,
-		(float)((color >> 8) & 0xFF) / 255.0f,
-		(float)(color & 0xFF) / 255.0f,
-		(float)((color >> 24) & 0xFF) / 255.0f
-	};
-	glPushClientAttrib(GL_CLIENT_ALL_ATTRIB_BITS); // Only need this to not overwrite the GL_COLOR_ARRAY state
-	glEnableClientState(GL_COLOR_ARRAY);
-	glColorPointer(4, GL_FLOAT, 0 ,col1);
-	glVertexPointer(3, GL_FLOAT, 0, vtx1);
-	glDrawArrays(GL_TRIANGLE_FAN, 0, 4);
-	glPopClientAttrib();
-=======
 	// glColorMask/glDepthMask/glScissor affect glClear (glViewport does not)
 	glClear(GL_COLOR_BUFFER_BIT | GL_DEPTH_BUFFER_BIT);
->>>>>>> 7006cd12
 
 	RestoreAPIState();
 
@@ -1172,11 +1131,16 @@
 			1, 1, 1,
 			1, -1, 1
 		};
+		GLfloat top = (GLfloat)targetRc.top;
+		GLfloat right = (GLfloat)targetRc.right;
+		GLfloat bottom = (GLfloat)targetRc.bottom;
+		GLfloat left = (GLfloat)targetRc.left;
+
 		GLfloat tex1[] = { // For TEXTURE0
-			targetRc.left, targetRc.bottom,
-			targetRc.left, targetRc.top,
-			targetRc.right, targetRc.top,
-			targetRc.right, targetRc.bottom
+			left, bottom,
+			left, top,
+			right, top,
+			right, bottom
 		};
 		
 		glClientActiveTexture(GL_TEXTURE0);
