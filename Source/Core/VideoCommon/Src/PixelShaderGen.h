--- conflicted
+++ resolved
@@ -47,10 +47,14 @@
 #define C_PMATERIALS	(C_PLIGHTS + 40)
 #define C_PENVCONST_END (C_PMATERIALS + 4)
 
-<<<<<<< HEAD
 // Different ways to achieve rendering with destination alpha
 enum DSTALPHA_MODE
-=======
+{
+	DSTALPHA_NONE, // Render normally, without destination alpha
+	DSTALPHA_ALPHA_PASS, // Render normally first, then render again for alpha
+	DSTALPHA_DUAL_SOURCE_BLEND // Use dual-source blending
+};
+
 // Annoying sure, can be removed once we get up to GLSL ~1.3
 const s_svar PSVar_Loc[] = { {I_COLORS, C_COLORS, 4 },
 						{I_KCOLORS, C_KCOLORS, 4 },
@@ -63,16 +67,6 @@
 						{I_PLIGHTS, C_PLIGHTS, 40 },
 						{I_PMATERIALS, C_PMATERIALS, 4 },
 						};
-
-// DO NOT make anything in this class virtual.
-template<bool safe>
-class _PIXELSHADERUID
->>>>>>> b75a617d
-{
-	DSTALPHA_NONE, // Render normally, without destination alpha
-	DSTALPHA_ALPHA_PASS, // Render normally first, then render again for alpha
-	DSTALPHA_DUAL_SOURCE_BLEND // Use dual-source blending
-};
 
 struct pixel_shader_uid_data
 {
